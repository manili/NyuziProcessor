--- conflicted
+++ resolved
@@ -51,11 +51,7 @@
 					goto init_loop
 init_done:			
 
-<<<<<<< HEAD
-					; Start all threads
-=======
 					; Set the strand enable mask to the other threads will start.
->>>>>>> 0378be18
 					move s0, 0xffffffff
 					setcr s0, 30
 
