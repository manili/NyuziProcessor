; 
; Copyright 2011-2012 Jeff Bush
; 
; Licensed under the Apache License, Version 2.0 (the "License");
; you may not use this file except in compliance with the License.
; You may obtain a copy of the License at
; 
;     http://www.apache.org/licenses/LICENSE-2.0
; 
; Unless required by applicable law or agreed to in writing, software
; distributed under the License is distributed on an "AS IS" BASIS,
; WITHOUT WARRANTIES OR CONDITIONS OF ANY KIND, either express or implied.
; See the License for the specific language governing permissions and
; limitations under the License.
; 

;
; Alpha blend a source image with a destination buffer
; Format of framebuffer is BGRA, but we are little endian, so everything is swapped
;

							NUM_STRANDS = 2

alphablend:					.enterscope
							.regalias src s0
							.regalias dst s1
							.regalias count s2
							.regalias srcPixel vu0
							.regalias dstPixel vu1
							.regalias srcAlpha vu2
							.regalias srcComponent vu3
							.regalias dstComponent vu4
							.regalias newPixel vu5
							.regalias oneMinusSrcAlpha vu6

mainloop:					srcPixel = mem_l[src]	
							dstPixel = mem_l[dst]
							srcAlpha = srcPixel >> 24	# Grab alpha
							oneMinusSrcAlpha = 255
							oneMinusSrcAlpha = oneMinusSrcAlpha - srcAlpha
							newPixel = 0
							
							; Blue
							srcComponent = srcPixel & 0xff
							srcComponent = srcComponent * srcAlpha
							dstComponent = dstPixel & 0xff
							dstComponent = dstComponent * oneMinusSrcAlpha
							dstComponent = dstComponent + srcComponent
							dstComponent = dstComponent >> 8	; Normalize
							newPixel = dstComponent
							
							; Green
							srcComponent = srcPixel >> 8
							srcComponent = srcComponent & 0xff
							srcComponent = srcComponent * srcAlpha
							dstComponent = dstPixel >> 8
							dstComponent = dstComponent & 0xff
							dstComponent = dstComponent * oneMinusSrcAlpha
							dstComponent = dstComponent + srcComponent
							dstComponent = dstComponent >> 8	; Normalize
							
							dstComponent = dstComponent << 8	; Put in proper position
							newPixel = newPixel | dstComponent

							; Red
							srcComponent = srcPixel >> 16
							srcComponent = srcComponent & 0xff
							srcComponent = srcComponent * srcAlpha
							dstComponent = dstPixel >> 16
							dstComponent = dstComponent & 0xff
							dstComponent = dstComponent * oneMinusSrcAlpha
							dstComponent = dstComponent + srcComponent
							dstComponent = dstComponent >> 8	; Normalize

							dstComponent = dstComponent << 16	; Put in proper position
							newPixel = newPixel | dstComponent

							; Alpha
							dstComponent = 0xff
							dstComponent = dstComponent << 24
							newPixel = newPixel | dstComponent
							
							mem_l[dst] = newPixel
							dflush(dst)
							dst = dst + (64 * NUM_STRANDS)
							src = src + (64 * NUM_STRANDS)
							count = count - 1
							if count goto mainloop
							pc = link

							.emitliteralpool
							.exitscope

_start:						.enterscope

							.regalias src s0
							.regalias dest s1
							.regalias count s2
							.regalias temp s3
							.regalias strandid s4
							
							temp = ((1 << NUM_STRANDS) - 1)
							cr30 = temp				; Start strands		
							strandid = cr0				; Get my strand ID

							dest = &data_start		; start of destination buffer
							temp = 1
							temp = temp << 14 		; 64 * 64 * 4 bpp (total size of buffer)
							src = dest + temp		; compute start of start buffer
							
							temp = strandid << 6		; Multiple strand ID by 64
							dest = dest + temp			; Set initial offset for each strand
							src = src + temp
		
							count = 256 / NUM_STRANDS	; Count

							call alphablend
							
<<<<<<< HEAD
							s0 = &running_strands
							cr29 = s0
=======
                            cr29 = s0
done:                       goto done
>>>>>>> 22281fed

							.emitliteralpool
							
running_strands:			.word NUM_STRANDS				
							
							.align 1024
data_start:					.exitscope
														<|MERGE_RESOLUTION|>--- conflicted
+++ resolved
@@ -116,13 +116,8 @@
 
 							call alphablend
 							
-<<<<<<< HEAD
-							s0 = &running_strands
-							cr29 = s0
-=======
                             cr29 = s0
 done:                       goto done
->>>>>>> 22281fed
 
 							.emitliteralpool
 							
