//
// Copyright (C) 2014 Jeff Bush
// 
// This library is free software; you can redistribute it and/or
// modify it under the terms of the GNU Library General Public
// License as published by the Free Software Foundation; either
// version 2 of the License, or (at your option) any later version.
// 
// This library is distributed in the hope that it will be useful,
// but WITHOUT ANY WARRANTY; without even the implied warranty of
// MERCHANTABILITY or FITNESS FOR A PARTICULAR PURPOSE.  See the GNU
// Library General Public License for more details.
// 
// You should have received a copy of the GNU Library General Public
// License along with this library; if not, write to the
// Free Software Foundation, Inc., 51 Franklin St, Fifth Floor,
// Boston, MA  02110-1301, USA.
//

`include "defines.v"

// 
// Instruction Pipeline Writeback Stage
// Controls signals to write results back to register file
// - Selects result from appropriate pipeline.
// - Aligns memory read results
// - Detects and flags rollbacks, which can occur as a result of:
//   * Branch
//   * Data cache miss
//   * Exception
//

module writeback_stage(
	input                          clk,
	input                          reset,

	// From last multi-cycle execute stage
	input                          mx5_instruction_valid,
	input decoded_instruction_t    mx5_instruction,
	input vector_t                 mx5_result,
	input [`VECTOR_LANES - 1:0]    mx5_mask_value,
	input thread_idx_t             mx5_thread_idx,
	input subcycle_t               mx5_subcycle,

	// From single-cycle execute stage
	input                          sx_instruction_valid,
	input decoded_instruction_t    sx_instruction,
	input vector_t                 sx_result,
	input thread_idx_t             sx_thread_idx,
	input [`VECTOR_LANES - 1:0]    sx_mask_value,
	input logic                    sx_rollback_en,
	input scalar_t                 sx_rollback_pc,
	input subcycle_t               sx_subcycle,
	                               
	// From dcache data stage      
	input                          dd_instruction_valid,
	input decoded_instruction_t    dd_instruction,
	input [`VECTOR_LANES - 1:0]    dd_lane_mask,
	input thread_idx_t             dd_thread_idx,
	input l1d_addr_t               dd_request_addr,
	input subcycle_t               dd_subcycle,
	input                          dd_rollback_en,
	input scalar_t                 dd_rollback_pc,
	input                          dd_sync_store_success,
	input [`CACHE_LINE_BITS - 1:0] dd_load_data,
	
	// From ring controller (store buffer)
	input [`CACHE_LINE_BYTES - 1:0] sb_store_bypass_mask,
	input [`CACHE_LINE_BITS - 1:0] sb_store_bypass_data,
	input                          sb_full_rollback,
	
	// From control registers
	input scalar_t                 cr_creg_read_val,
	
	// To control registers
	output                         wb_fault,
	output fault_reason_t          wb_fault_reason,
	output scalar_t                wb_fault_address,

	// Rollback signals to all stages
	output logic                   wb_rollback_en,
	output thread_idx_t            wb_rollback_thread_idx,
	output scalar_t                wb_rollback_pc,
	output pipeline_sel_t          wb_rollback_pipeline,
	output subcycle_t              wb_rollback_subcycle,

	// To operand fetch/thread select stages
	output logic                   wb_writeback_en,
	output thread_idx_t            wb_writeback_thread_idx,
	output logic                   wb_writeback_is_vector,
	output vector_t                wb_writeback_value,
	output [`VECTOR_LANES - 1:0]   wb_writeback_mask,
	output register_idx_t          wb_writeback_reg,
	output logic                   wb_writeback_is_last_subcycle,
	
	// Performance counters
	output logic                   perf_instruction_retire);

	vector_t mem_load_result;
	scalar_t mem_load_lane;
	logic[7:0] byte_aligned;
	logic[15:0] half_aligned;
	fmtc_op_t memory_op;
	logic[`CACHE_LINE_BITS - 1:0] endian_twiddled_data;
	scalar_t aligned_read_value;
	scalar_t __debug_wb_pc;	// Used by testbench
	pipeline_sel_t __debug_wb_pipeline;
	logic __debug_is_sync_store;
	logic[`VECTOR_LANES - 1:0] scycle_vcompare_result;
	logic[`VECTOR_LANES - 1:0] mcycle_vcompare_result;
	logic[`VECTOR_LANES - 1:0] dd_vector_lane_oh;
	logic[`CACHE_LINE_BITS - 1:0] bypassed_read_data;
 	
	assign perf_instruction_retire = mx5_instruction_valid || sx_instruction_valid || dd_instruction_valid;
	
	// These are not registered because the next instruction may be a memory store and we don't 
	// want it to apply its side effects. The writeback stage asserts rollbacks so there can only 
	// be one active at a time.
	always_comb
	begin
		wb_rollback_en = 0;
		wb_rollback_thread_idx = 0;
		wb_rollback_pc = 0;
		wb_rollback_pipeline = PIPE_SCYCLE_ARITH;
		wb_rollback_subcycle = 0;
		wb_fault = 0;
		wb_fault_reason = FR_NONE;
		wb_fault_address = 0;

		if (sx_instruction_valid && sx_instruction.illegal)
		begin
			// Illegal instruction fault
			wb_rollback_en = 1'b1;
			wb_rollback_pc = 32'd4;
			wb_rollback_thread_idx = sx_thread_idx;
			wb_rollback_pipeline = PIPE_SCYCLE_ARITH;
			wb_fault = 1;
			wb_fault_reason = FR_ILLEGAL_INSTRUCTION;
			wb_fault_address = sx_instruction.pc;
		end
		else if (sx_instruction_valid && sx_instruction.has_dest && sx_instruction.dest_reg == `REG_PC
			&& !sx_instruction.dest_is_vector)
		begin
			// Special case: arithmetic with PC destination 
			wb_rollback_en = 1'b1;
			wb_rollback_pc = sx_result[0];	
			wb_rollback_thread_idx = sx_thread_idx;
			wb_rollback_pipeline = PIPE_SCYCLE_ARITH;
		end
		else if (dd_instruction_valid && dd_instruction.has_dest && dd_instruction.dest_reg == `REG_PC
			&& !dd_instruction.dest_is_vector && !dd_rollback_en)
		begin
			// Special case: memory load with PC destination.  Note that we check dd_rollback_en to
			// ensure this wasn't a cache miss (if it was, we handle it in a case below)
			wb_rollback_en = 1'b1;
			wb_rollback_pc = aligned_read_value;	
			wb_rollback_thread_idx = dd_thread_idx;
			wb_rollback_pipeline = PIPE_MEM;
			assert(dd_subcycle == dd_instruction.last_subcycle);
		end
		else if (sx_instruction_valid)
		begin
			wb_rollback_en = sx_rollback_en;
			wb_rollback_thread_idx = sx_thread_idx;
			wb_rollback_pc = sx_rollback_pc;
			wb_rollback_pipeline = PIPE_SCYCLE_ARITH;
			wb_rollback_subcycle = sx_subcycle;
		end
		else if (dd_instruction_valid)
		begin
			wb_rollback_en = dd_rollback_en || sb_full_rollback;
			wb_rollback_thread_idx = dd_thread_idx;
			wb_rollback_pc = dd_rollback_pc;
			wb_rollback_pipeline = PIPE_MEM;
			wb_rollback_subcycle = dd_subcycle;
		end
	end

	// If there are pending stores that have not yet been acknowledged and been updated
	// to the L1 cache, apply those now.
	genvar byte_lane;
	generate
		for (byte_lane = 0; byte_lane < `CACHE_LINE_BYTES; byte_lane++)
			assign bypassed_read_data[byte_lane * 8+:8] = sb_store_bypass_mask[byte_lane]
				? sb_store_bypass_data[byte_lane * 8+:8] : dd_read_data[byte_lane * 8+:8];
	endgenerate

	assign memory_op = dd_instruction.memory_access_type;
<<<<<<< HEAD
	assign mem_load_lane = bypassed_read_data[(`CACHE_LINE_WORDS - 1 - dd_request_addr.offset[2+:`CACHE_LINE_OFFSET_WIDTH - 2]) * 32+:32];
=======
	assign mem_load_lane = dd_load_data[(`CACHE_LINE_WORDS - 1 - dd_request_addr.offset[2+:`CACHE_LINE_OFFSET_WIDTH - 2]) * 32+:32];
>>>>>>> c1cfed4d

	// Byte aligner.
	always_comb
	begin
		case (dd_request_addr.offset[1:0])
			2'b00: byte_aligned = mem_load_lane[31:24];
			2'b01: byte_aligned = mem_load_lane[23:16];
			2'b10: byte_aligned = mem_load_lane[15:8];
			2'b11: byte_aligned = mem_load_lane[7:0];
		endcase
	end

	// Halfword aligner.
	always_comb
	begin
		case (dd_request_addr.offset[1])
			1'b0: half_aligned = { mem_load_lane[23:16], mem_load_lane[31:24] };
			1'b1: half_aligned = { mem_load_lane[7:0], mem_load_lane[15:8] };
		endcase
	end

	// Pick the proper aligned result and sign extend as requested.
	always_comb
	begin
		case (memory_op)		// Load width
			// Unsigned byte
			MEM_B: aligned_read_value = { 24'b0, byte_aligned };	

			// Signed byte
			MEM_BX: aligned_read_value = { {24{byte_aligned[7]}}, byte_aligned }; 

			// Unsigned half-word
			MEM_S: aligned_read_value = { 16'b0, half_aligned };

			// Signed half-word
			MEM_SX: aligned_read_value = { {16{half_aligned[15]}}, half_aligned };

			// Word (100) and others
			default: aligned_read_value = { mem_load_lane[7:0], mem_load_lane[15:8],
				mem_load_lane[23:16], mem_load_lane[31:24] };	
		endcase
	end

	// Endian swap vector data
	genvar swap_word;
	generate
		for (swap_word = 0; swap_word < `CACHE_LINE_BYTES / 4; swap_word++)
		begin : swapper
<<<<<<< HEAD
			assign endian_twiddled_data[swap_word * 32+:8] = bypassed_read_data[swap_word * 32 + 24+:8];
			assign endian_twiddled_data[swap_word * 32 + 8+:8] = bypassed_read_data[swap_word * 32 + 16+:8];
			assign endian_twiddled_data[swap_word * 32 + 16+:8] = bypassed_read_data[swap_word * 32 + 8+:8];
			assign endian_twiddled_data[swap_word * 32 + 24+:8] = bypassed_read_data[swap_word * 32+:8];
=======
			assign endian_twiddled_data[swap_word * 32+:8] = dd_load_data[swap_word * 32 + 24+:8];
			assign endian_twiddled_data[swap_word * 32 + 8+:8] = dd_load_data[swap_word * 32 + 16+:8];
			assign endian_twiddled_data[swap_word * 32 + 16+:8] = dd_load_data[swap_word * 32 + 8+:8];
			assign endian_twiddled_data[swap_word * 32 + 24+:8] = dd_load_data[swap_word * 32+:8];
>>>>>>> c1cfed4d
		end
	endgenerate

	// Compress vector comparisons to one bit per lane.
	genvar mask_lane;
	generate
		for (mask_lane = 0; mask_lane < `VECTOR_LANES; mask_lane++)
		begin : collect_lane
			assign scycle_vcompare_result[mask_lane] = sx_result[mask_lane][0];
			assign mcycle_vcompare_result[mask_lane] = mx5_result[mask_lane][0];
		end
	endgenerate

	index_to_one_hot #(.NUM_SIGNALS(`VECTOR_LANES), .DIRECTION("MSB0")) convert_dd_lane(
		.one_hot(dd_vector_lane_oh),
		.index(dd_subcycle));

	always_ff @(posedge clk, posedge reset)
	begin
		if (reset)
		begin
			__debug_wb_pipeline <= PIPE_MEM;

			/*AUTORESET*/
			// Beginning of autoreset for uninitialized flops
			__debug_is_sync_store <= 1'h0;
			__debug_wb_pc <= 1'h0;
			wb_writeback_en <= 1'h0;
			wb_writeback_is_last_subcycle <= 1'h0;
			wb_writeback_is_vector <= 1'h0;
			wb_writeback_mask <= {(1+(`VECTOR_LANES-1)){1'b0}};
			wb_writeback_reg <= 1'h0;
			wb_writeback_thread_idx <= 1'h0;
			wb_writeback_value <= 1'h0;
			// End of automatics
		end
		else
		begin
			assert($onehot0({sx_instruction_valid, dd_instruction_valid, mx5_instruction_valid}));
		
			__debug_is_sync_store <= dd_instruction_valid && !dd_instruction.is_load
				&& memory_op == MEM_SYNC;
		
			// Note about usage of wb_rollback_en here: it is derived combinatorially
			// from the instruction that is about to be retired, so wb_rollback_thread_idx
			// doesn't need to be checked like in other places.
			casez ({ mx5_instruction_valid, sx_instruction_valid, dd_instruction_valid })
				//
				// Multi-cycle pipeline result
				//
				3'b100:
				begin
					if (mx5_instruction.has_dest && !wb_rollback_en)
						wb_writeback_en <= 1;
					else
						wb_writeback_en <= 0;

					wb_writeback_thread_idx <= mx5_thread_idx;
					wb_writeback_is_vector <= mx5_instruction.dest_is_vector;
					if (mx5_instruction.is_compare)
						wb_writeback_value <= mcycle_vcompare_result;	// XXX need to combine compare values
					else
						wb_writeback_value <= mx5_result;
					
					wb_writeback_mask <= mx5_mask_value;
					wb_writeback_reg <= mx5_instruction.dest_reg;
					wb_writeback_is_last_subcycle <= mx5_subcycle == mx5_instruction.last_subcycle;

					// Used by testbench for cosimulation output
					__debug_wb_pc <= mx5_instruction.pc;
					__debug_wb_pipeline <= PIPE_MCYCLE_ARITH;
				end

				//
				// Single cycle pipeline result
				//
				3'b010:
				begin
					if (sx_instruction.is_branch && (sx_instruction.branch_type == BRANCH_CALL_OFFSET
						|| sx_instruction.branch_type == BRANCH_CALL_REGISTER))
					begin
						// Call is a special case: it both rolls back and writes back a register (link)
						wb_writeback_en <= 1;	
					end
					else if (sx_instruction.has_dest && !wb_rollback_en)
						wb_writeback_en <= 1;	// This is a normal, non-rolled-back instruction
					else
						wb_writeback_en <= 0;

					wb_writeback_thread_idx <= sx_thread_idx;
					wb_writeback_is_vector <= sx_instruction.dest_is_vector;
					if (sx_instruction.is_compare)
						wb_writeback_value <= scycle_vcompare_result;
					else
						wb_writeback_value <= sx_result;
					
					wb_writeback_mask <= sx_mask_value;
					wb_writeback_reg <= sx_instruction.dest_reg;
					wb_writeback_is_last_subcycle <= sx_subcycle == sx_instruction.last_subcycle;

					// Used by testbench for cosimulation output
					__debug_wb_pc <= sx_instruction.pc;
					__debug_wb_pipeline <= PIPE_SCYCLE_ARITH;
				end
				
				//
				// Memory pipeline result
				//
				3'b001:
				begin
					wb_writeback_en <= dd_instruction.has_dest && !wb_rollback_en;
					wb_writeback_thread_idx <= dd_thread_idx;
					wb_writeback_is_vector <= dd_instruction.dest_is_vector;
					wb_writeback_reg <= dd_instruction.dest_reg;
					wb_writeback_is_last_subcycle <= dd_subcycle == dd_instruction.last_subcycle;
				
					// Loads should always have a destination register.
					assert(dd_instruction.has_dest || !(dd_instruction.is_memory_access && dd_instruction.is_load));
					if (dd_instruction.is_load)
					begin
						unique case (memory_op)
							MEM_B,
							MEM_BX,
							MEM_S,
							MEM_SX,
							MEM_SYNC,
							MEM_L:
							begin
								// Scalar Load
								wb_writeback_value <= {`VECTOR_LANES{aligned_read_value}}; 
								wb_writeback_mask <= {`VECTOR_LANES{1'b1}};
								assert(!dd_instruction.dest_is_vector);
							end
						
							MEM_CONTROL_REG:
							begin
								wb_writeback_value <= {`VECTOR_LANES{cr_creg_read_val}}; 
								wb_writeback_mask <= {`VECTOR_LANES{1'b1}};
								assert(!dd_instruction.dest_is_vector);
							end
						
							MEM_BLOCK,
							MEM_BLOCK_M:
							begin
								// Block load
								wb_writeback_mask <= dd_lane_mask;	
								wb_writeback_value <= endian_twiddled_data;
								assert(dd_instruction.dest_is_vector);
							end
						
							default:
							begin
								// gather load
								// Grab the appropriate lane.
								wb_writeback_value <= {`VECTOR_LANES{aligned_read_value}};
								wb_writeback_mask <= dd_vector_lane_oh & dd_lane_mask;	
							end
						endcase
					end
					else if (dd_instruction.memory_access_type == MEM_SYNC)
					begin
						// Synchronized stores are special in that they write back (whether they
						// were successful).
						assert(dd_instruction.has_dest && !dd_instruction.dest_is_vector)
						wb_writeback_value[0] <= dd_sync_store_success;
					end

					// Used by testbench for cosimulation output
					__debug_wb_pc <= dd_instruction.pc;
					__debug_wb_pipeline <= PIPE_MEM;
				end
				
				3'b000: wb_writeback_en <= 0;
			endcase
		end
	end	
endmodule

// Local Variables:
// verilog-typedef-regexp:"_t$"
// End:<|MERGE_RESOLUTION|>--- conflicted
+++ resolved
@@ -182,15 +182,11 @@
 	generate
 		for (byte_lane = 0; byte_lane < `CACHE_LINE_BYTES; byte_lane++)
 			assign bypassed_read_data[byte_lane * 8+:8] = sb_store_bypass_mask[byte_lane]
-				? sb_store_bypass_data[byte_lane * 8+:8] : dd_read_data[byte_lane * 8+:8];
+				? sb_store_bypass_data[byte_lane * 8+:8] : dd_load_data[byte_lane * 8+:8];
 	endgenerate
 
 	assign memory_op = dd_instruction.memory_access_type;
-<<<<<<< HEAD
 	assign mem_load_lane = bypassed_read_data[(`CACHE_LINE_WORDS - 1 - dd_request_addr.offset[2+:`CACHE_LINE_OFFSET_WIDTH - 2]) * 32+:32];
-=======
-	assign mem_load_lane = dd_load_data[(`CACHE_LINE_WORDS - 1 - dd_request_addr.offset[2+:`CACHE_LINE_OFFSET_WIDTH - 2]) * 32+:32];
->>>>>>> c1cfed4d
 
 	// Byte aligner.
 	always_comb
@@ -239,17 +235,10 @@
 	generate
 		for (swap_word = 0; swap_word < `CACHE_LINE_BYTES / 4; swap_word++)
 		begin : swapper
-<<<<<<< HEAD
 			assign endian_twiddled_data[swap_word * 32+:8] = bypassed_read_data[swap_word * 32 + 24+:8];
 			assign endian_twiddled_data[swap_word * 32 + 8+:8] = bypassed_read_data[swap_word * 32 + 16+:8];
 			assign endian_twiddled_data[swap_word * 32 + 16+:8] = bypassed_read_data[swap_word * 32 + 8+:8];
 			assign endian_twiddled_data[swap_word * 32 + 24+:8] = bypassed_read_data[swap_word * 32+:8];
-=======
-			assign endian_twiddled_data[swap_word * 32+:8] = dd_load_data[swap_word * 32 + 24+:8];
-			assign endian_twiddled_data[swap_word * 32 + 8+:8] = dd_load_data[swap_word * 32 + 16+:8];
-			assign endian_twiddled_data[swap_word * 32 + 16+:8] = dd_load_data[swap_word * 32 + 8+:8];
-			assign endian_twiddled_data[swap_word * 32 + 24+:8] = dd_load_data[swap_word * 32+:8];
->>>>>>> c1cfed4d
 		end
 	endgenerate
 
